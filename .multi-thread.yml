trigger:
  batch: true
  branches:
    include:
      - main

pr:
  branches:
    include:
      - main
  paths:
    include:
      - .multi-thread.yml
      - .threading_canary

resources:
  containers:
    - container: virtual
      image: ccfmsrc.azurecr.io/ccf/ci:14-02-2023-virtual
      options: --publish-all --cap-add NET_ADMIN --cap-add NET_RAW --cap-add SYS_PTRACE -v /lib/modules:/lib/modules:ro

jobs:
  - template: .azure-pipelines-templates/configure.yml

  - template: .azure-pipelines-templates/common.yml
    parameters:
      target: Virtual
      env:
        container: virtual
        pool: 1es-dv4-focal
      cmake_args: "-DCOMPILE_TARGET=virtual -DWORKER_THREADS=2 -DENABLE_2TX_RECONFIG=ON"
      suffix: "MultiThread"
      artifact_name: "MultiThread"
      ctest_filter: '-LE "perf"'
      depends_on: configure

  - template: .azure-pipelines-templates/common.yml
    parameters:
      target: Virtual
      env:
        container: virtual
        pool: 1es-dv4-focal
<<<<<<< HEAD
      cmake_args: "-DCOMPILE_TARGET=virtual -DWORKER_THREADS=2 -DENABLE_2TX_RECONFIG=ON -DCMAKE_BUILD_TYPE=RelWithDebInfo -DTSAN=ON -DLVI_MITIGATIONS=OFF"
=======
      cmake_args: "-DCOMPILE_TARGET=virtual -DWORKER_THREADS=2 -DCMAKE_BUILD_TYPE=RelWithDebInfo -DTSAN=ON -DLVI_MITIGATIONS=OFF"
>>>>>>> 11018cfa
      suffix: "MultiThreadTsan"
      artifact_name: "MultiThreadTsan"
      ctest_filter: '-LE "perf"'
      depends_on: configure<|MERGE_RESOLUTION|>--- conflicted
+++ resolved
@@ -40,11 +40,7 @@
       env:
         container: virtual
         pool: 1es-dv4-focal
-<<<<<<< HEAD
-      cmake_args: "-DCOMPILE_TARGET=virtual -DWORKER_THREADS=2 -DENABLE_2TX_RECONFIG=ON -DCMAKE_BUILD_TYPE=RelWithDebInfo -DTSAN=ON -DLVI_MITIGATIONS=OFF"
-=======
       cmake_args: "-DCOMPILE_TARGET=virtual -DWORKER_THREADS=2 -DCMAKE_BUILD_TYPE=RelWithDebInfo -DTSAN=ON -DLVI_MITIGATIONS=OFF"
->>>>>>> 11018cfa
       suffix: "MultiThreadTsan"
       artifact_name: "MultiThreadTsan"
       ctest_filter: '-LE "perf"'
